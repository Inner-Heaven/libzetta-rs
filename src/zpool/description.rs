--- conflicted
+++ resolved
@@ -49,10 +49,6 @@
 
 impl Zpool {
     pub fn builder() -> ZpoolBuilder { ZpoolBuilder::default() }
-<<<<<<< HEAD
-=======
-
->>>>>>> fa78ac9d
     pub fn from_pest_pair(pair: Pair<Rule>) -> Zpool {
         debug_assert!(pair.as_rule() == Rule::zpool);
         let pairs = pair.into_inner();
