--- conflicted
+++ resolved
@@ -147,13 +147,8 @@
     NoValidReplicas,
     /// Couldn't parse string to raid type.
     UnknownRaidType,
-<<<<<<< HEAD
     /// Cannot attach a device to device that is part of raidz. It can only be
     /// attached to mirrors and top-level disks.
-=======
-    /// Cannot attach a device to device that is part of raidz. It can only be attached to mirrors
-    /// and top-level disks.
->>>>>>> fa78ac9d
     CannotAttach,
     /// Operation on device that was not found in the pool.
     NoSuchDevice,
@@ -407,13 +402,8 @@
         device: D,
         new_device: D,
     ) -> ZpoolResult<()>;
-<<<<<<< HEAD
     ///Detaches device from a mirror. The operation is refused if there are no
     /// other valid replicas of the data.
-=======
-    ///Detaches device from a mirror. The operation is refused if there are no other valid replicas
-    /// of the data.
->>>>>>> fa78ac9d
     fn detach<N: AsRef<str>, D: AsRef<OsStr>>(&self, name: N, device: D) -> ZpoolResult<()>;
 
     /// Add a VDEV to existing Zpool.
