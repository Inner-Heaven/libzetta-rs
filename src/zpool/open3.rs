--- conflicted
+++ resolved
@@ -33,24 +33,11 @@
 use parsers::{Rule, StdoutParser};
 use zpool::description::Zpool;
 
-<<<<<<< HEAD
 use super::{
     CreateMode, CreateZpoolRequest, OfflineMode, OnlineMode, PropPair, ZpoolEngine, ZpoolError,
     ZpoolProperties, ZpoolResult,
 };
 use zpool::CreateVdevRequest;
-=======
-use super::{CreateMode,
-            CreateZpoolRequest,
-            OfflineMode,
-            OnlineMode,
-            PropPair,
-            ZpoolEngine,
-            ZpoolError,
-            ZpoolProperties,
-            ZpoolResult};
->>>>>>> fa78ac9d
-
 lazy_static! {
     static ref ZPOOL_PROP_ARG: OsString = {
         let mut arg = OsString::with_capacity(171);
