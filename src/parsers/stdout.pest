whitespace = _{ " " | "\t" }

digit = _{ '0'..'9' }
digits =  { digit ~ (digit | "_")* }
alpha = _{ 'a'..'z' | 'A'..'Z' }
symbol = _{ "!" | "@" | "," | "." | ";" | ":" | "/" | "\'" | "\"" | "(" | ")" | "-" }
alpha_num = _{ digit | alpha }
alpha_nums = _{ alpha_num+ }
text = _{ (alpha_num | whitespace |symbol)+ }
file_path = _{ "/" ~ (name ~ "/"?)+ }
device_name = _{ name }
path = @{ (file_path | device_name ) }
url = @{ ("http" | "https") ~ ":/" ~ path }

state_enum = { "ONLINE" | "UNAVAIL"| "DEGRADED" | "FAULTED" }
raid_enum = @{ "mirror" | "raidz1" | "raidz2" | "raidz2" }
raid_name = ${ raid_enum ~ ("-" ~ digits)? }
name = @{ ("_" | "-" | "."| alpha_num)+ }

pool_name = { whitespace* ~ "pool:" ~ whitespace ~ name ~ "\n" }
pool_id = { whitespace* ~ "id:" ~ whitespace ~ digits ~ "\n" }
state = { whitespace* ~ "state:" ~ whitespace ~ state_enum ~ "\n" }
status = { whitespace* ~ "status:" ~ multi_line_text }
action = { whitespace* ~ "action: " ~ multi_line_text }
see = { whitespace* ~ "see:" ~ whitespace ~ url ~ "\n" }
config = { whitespace* ~ "config:" ~ "\n" }

pool_line = { whitespace* ~ name ~ whitespace* ~ state_enum ~ text? ~ "\n"  }
raid_line = { ("mirror" | "raidz1" | "raidz2" | "raidz2") ~ digits ~ state_enum ~ text ~ "\n" }
disk_line = { whitespace* ~ path ~ whitespace* ~ state_enum ~ text? ~ "\n"? }

scan_line = { whitespace* ~ "scan:" ~ whitespace* ~ text_line }
pool_headers = _{ whitespace* ~ "NAME" ~ whitespace* ~ "STATE"  ~ whitespace* ~ "READ" ~ whitespace* ~ "WRITE" ~ whitespace* ~ "CKSUM" ~ "\n" }
no_errors = { "No known data errors" }
errors = { whitespace* ~ "errors:" ~ whitespace* ~ (no_errors | multi_line_text) }
naked_vdev = { disk_line }
raided_vdev = { raid_line ~ disk_line+}
vdev = { raided_vdev | naked_vdev }
vdev_line = _{ vdev ~ "\n"? }
vdevs = { vdev_line+ }

zpool = { "\n"? ~ pool_name ~ pool_id? ~ state ~ status? ~ action ~ scan_line? ~ see? ~ config ~ "\n" ~ pool_headers? ~ pool_line ~  vdevs ~ errors? ~ "\n"?}
zpools = _{ zpool*  ~ whitespace* }


<<<<<<< HEAD
text_line = _{ text ~ "\n" }
aligned_text_line = _{ whitespace{8} ~ text ~ "\n" }
multi_line_text = { text_line ~ aligned_text_line{, 4} }
=======
zpool_import = { pool_name ~ pool_id ~ state ~ status? ~ action ~ see? ~ config ~ "\n" ~ pool_line ~  vdevs }
zpools_import = _{ zpool_import*  ~ whitespace* }
>>>>>>> 029a1ab1
<|MERGE_RESOLUTION|>--- conflicted
+++ resolved
@@ -42,12 +42,6 @@
 zpool = { "\n"? ~ pool_name ~ pool_id? ~ state ~ status? ~ action ~ scan_line? ~ see? ~ config ~ "\n" ~ pool_headers? ~ pool_line ~  vdevs ~ errors? ~ "\n"?}
 zpools = _{ zpool*  ~ whitespace* }
 
-
-<<<<<<< HEAD
 text_line = _{ text ~ "\n" }
 aligned_text_line = _{ whitespace{8} ~ text ~ "\n" }
-multi_line_text = { text_line ~ aligned_text_line{, 4} }
-=======
-zpool_import = { pool_name ~ pool_id ~ state ~ status? ~ action ~ see? ~ config ~ "\n" ~ pool_line ~  vdevs }
-zpools_import = _{ zpool_import*  ~ whitespace* }
->>>>>>> 029a1ab1
+multi_line_text = { text_line ~ aligned_text_line{, 4} }